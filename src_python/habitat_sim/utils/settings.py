--- conflicted
+++ resolved
@@ -7,12 +7,8 @@
 import habitat_sim
 import habitat_sim.agent
 
-<<<<<<< HEAD
+# [default_sim_settings]
 default_sim_settings: Dict[str, Any] = {
-=======
-# [default_sim_settings]
-default_sim_settings = {
->>>>>>> d830227a
     "scene_dataset_config_file": "default",
     "scene": "NONE",
     "width": 640,
@@ -24,6 +20,7 @@
         "color_sensor": {},
     },
 }
+# [/default_sim_settings]
 
 default_sensor_settings: Dict[str, Any] = {
     "hfov": 90,
@@ -32,7 +29,6 @@
     # "sensor_type": habitat_sim.SensorType.COLOR,
     # "sensor_subtype": habitat_sim.SensorSubType.PINHOLE,
 }
-# [/default_sim_settings]
 
 
 # build SimulatorConfiguration
