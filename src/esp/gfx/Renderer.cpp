// Copyright (c) Facebook, Inc. and its affiliates.
// This source code is licensed under the MIT license found in the
// LICENSE file in the root directory of this source tree.

#include "Renderer.h"

#include <Corrade/Containers/StridedArrayView.h>
#include <Magnum/GL/Buffer.h>
#include <Magnum/GL/DefaultFramebuffer.h>
#include <Magnum/GL/Framebuffer.h>
#include <Magnum/GL/PixelFormat.h>
#include <Magnum/GL/Renderbuffer.h>
#include <Magnum/GL/RenderbufferFormat.h>
#include <Magnum/GL/Renderer.h>
#include <Magnum/GL/Texture.h>
#include <Magnum/GL/TextureFormat.h>
#include <Magnum/Image.h>
#include <Magnum/PixelFormat.h>

#include "esp/gfx/DepthUnprojection.h"
#include "esp/gfx/RenderTarget.h"
#include "esp/gfx/magnum.h"
#include "esp/sensor/VisualSensor.h"

namespace Mn = Magnum;

namespace esp {
namespace gfx {

struct Renderer::Impl {
  explicit Impl(Flags flags) : depthShader_{nullptr}, flags_{flags} {
    Mn::GL::Renderer::enable(Mn::GL::Renderer::Feature::DepthTest);
    Mn::GL::Renderer::enable(Mn::GL::Renderer::Feature::FaceCulling);
  }
  ~Impl() { LOG(INFO) << "Deconstructing Renderer"; }

  void draw(RenderCamera& camera,
            scene::SceneGraph& sceneGraph,
            RenderCamera::Flags flags) {
    for (auto& it : sceneGraph.getDrawableGroups()) {
      // TODO: remove || true
      if (it.second.prepareForDraw(camera) || true) {
        camera.draw(it.second, flags);
      }
    }
  }

  void draw(sensor::VisualSensor& visualSensor,
            scene::SceneGraph& sceneGraph,
            RenderCamera::Flags flags) {
    draw(*visualSensor.getRenderCamera(), sceneGraph, flags);
  }

  void bindRenderTarget(sensor::VisualSensor& sensor) {
    auto depthUnprojection = sensor.depthUnprojection();
<<<<<<< HEAD
    if (!depthUnprojection) {
      throw std::runtime_error(
          "Renderer::Impl::bindRenderTarget(): Sensor does not have a "
          "depthUnprojection matrix");
    }
=======
    CORRADE_ASSERT(depthUnprojection,
                   "Renderer::Impl::bindRenderTarget(): Sensor does not have a "
                   "depthUnprojection matrix", );
>>>>>>> 58d85962

    if (!depthShader_) {
      depthShader_ = std::make_unique<DepthShader>(
          DepthShader::Flag::UnprojectExistingDepth);
    }

    RenderTarget::Flags renderTargetFlags_ = {};
    switch (sensor.specification()->sensorType) {
      case sensor::SensorType::Color:
        CORRADE_ASSERT(
            !(flags_ & Flag::NoTextures),
            "Renderer::Impl::bindRenderTarget(): Tried to setup a color "
            "render buffer while the simulator was initialized with "
            "requiresTextures = false", );
        renderTargetFlags_ |= RenderTarget::Flag::RgbaBuffer;
        break;

      case sensor::SensorType::Depth:
        renderTargetFlags_ |= RenderTarget::Flag::DepthTexture;
        break;

      case sensor::SensorType::Semantic:
        renderTargetFlags_ |= RenderTarget::Flag::ObjectIdBuffer;
        break;

      default:
        // I need this default, since sensor type list is long, and without
        // default clang-tidy will complain
        break;
    }

    sensor.bindRenderTarget(RenderTarget::create_unique(
        sensor.framebufferSize(), *depthUnprojection, depthShader_.get(),
        renderTargetFlags_));
  }

 private:
  std::unique_ptr<DepthShader> depthShader_;
  const Flags flags_;
};

Renderer::Renderer(Flags flags)
    : pimpl_(spimpl::make_unique_impl<Impl>(flags)) {}

void Renderer::draw(RenderCamera& camera,
                    scene::SceneGraph& sceneGraph,
                    RenderCamera::Flags flags) {
  pimpl_->draw(camera, sceneGraph, flags);
}

void Renderer::draw(sensor::VisualSensor& visualSensor,
                    scene::SceneGraph& sceneGraph,
                    RenderCamera::Flags flags) {
  pimpl_->draw(visualSensor, sceneGraph, flags);
}

void Renderer::bindRenderTarget(sensor::VisualSensor& sensor) {
  pimpl_->bindRenderTarget(sensor);
}

}  // namespace gfx
}  // namespace esp<|MERGE_RESOLUTION|>--- conflicted
+++ resolved
@@ -53,17 +53,9 @@
 
   void bindRenderTarget(sensor::VisualSensor& sensor) {
     auto depthUnprojection = sensor.depthUnprojection();
-<<<<<<< HEAD
-    if (!depthUnprojection) {
-      throw std::runtime_error(
-          "Renderer::Impl::bindRenderTarget(): Sensor does not have a "
-          "depthUnprojection matrix");
-    }
-=======
     CORRADE_ASSERT(depthUnprojection,
                    "Renderer::Impl::bindRenderTarget(): Sensor does not have a "
                    "depthUnprojection matrix", );
->>>>>>> 58d85962
 
     if (!depthShader_) {
       depthShader_ = std::make_unique<DepthShader>(
